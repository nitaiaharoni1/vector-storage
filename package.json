--- conflicted
+++ resolved
@@ -1,10 +1,6 @@
 {
   "name": "vector-storage",
-<<<<<<< HEAD
-  "version": "1.0.53",
-=======
   "version": "1.0.51",
->>>>>>> 201d0736
   "description": "A lightweight and efficient vector database for storing and searching text embeddings in the browser's local storage. The package uses OpenAI's API to generate embeddings for text documents and provides functionality for similarity search, filtering, and automatic management of local storage space. It is designed for use cases where client-side storage and retrieval of text embeddings are needed.",
   "main": "dist/index.js",
   "types": "dist/index.d.ts",
